#!/usr/bin/env python3
"""
Percell Installation Script

This script provides a complete installation and setup for the Percell package.
It handles:
1. Virtual environment creation
2. Package installation
3. Configuration setup
4. Software path detection
5. Package installation in development mode

Usage:
    python install.py
"""

import os
import sys
import json
import subprocess
import venv
from pathlib import Path
from typing import Dict, List, Optional
import argparse

# Colors for output
class Colors:
    RED = '\033[0;31m'
    GREEN = '\033[0;32m'
    YELLOW = '\033[1;33m'
    BLUE = '\033[0;34m'
    NC = '\033[0m'  # No Color

# Global variable for Python command
python_cmd = 'python3.11'

def print_status(message: str, color: str = Colors.GREEN):
    """Print a status message with color."""
    print(f"{color}[INFO]{Colors.NC} {message}")

def print_error(message: str):
    """Print an error message."""
    print(f"{Colors.RED}[ERROR]{Colors.NC} {message}")

def print_warning(message: str):
    """Print a warning message."""
    print(f"{Colors.YELLOW}[WARNING]{Colors.NC} {message}")

def check_python_version():
    """Check if Python 3.11 is available."""
    # Try to find Python 3.11 specifically
    python_commands = ['python3.11', 'python3.11', 'python']
    
    for cmd in python_commands:
        try:
            result = subprocess.run([cmd, "--version"], 
                                  capture_output=True, text=True, check=True)
            version = result.stdout.strip()
            
            if "3.11" in version:
                print_status(f"Found Python 3.11: {version}")
                # Update sys.executable to use Python 3.11
                global python_cmd
                python_cmd = cmd
                return True
        except (subprocess.CalledProcessError, FileNotFoundError):
            continue
    
    print_error("Python 3.11 is not found. Please install Python 3.11 first.")
    print_warning("You can install it using:")
    print_warning("  macOS: brew install python@3.11")
    print_warning("  Ubuntu: sudo apt install python3.11")
    print_warning("  Or download from: https://www.python.org/downloads/")
    return False

def create_virtual_environment(venv_name: str = "venv") -> bool:
    """Create a virtual environment."""
    venv_path = Path(venv_name)
    
    if venv_path.exists():
        print_status(f"Virtual environment '{venv_name}' already exists")
        return True
    
    try:
        print_status(f"Creating virtual environment '{venv_name}' using {python_cmd}...")
        subprocess.run([python_cmd, "-m", "venv", venv_name], check=True)
        print_status(f"Virtual environment '{venv_name}' created successfully")
        return True
    except subprocess.CalledProcessError as e:
        print_error(f"Failed to create virtual environment: {e}")
        return False

def get_venv_python(venv_name: str = "venv") -> Path:
    """Get the Python executable path for a virtual environment."""
    venv_path = Path(venv_name)
    
    if sys.platform == "win32":
        return venv_path / "Scripts" / "python.exe"
    else:
        return venv_path / "bin" / "python"

def install_requirements(venv_name: str, requirements_file: str) -> bool:
    """Install requirements in a virtual environment."""
    venv_path = Path(venv_name)
    python_path = get_venv_python(venv_name)

    if not venv_path.exists():
        print_error(f"Virtual environment '{venv_name}' does not exist")
        return False

    try:
        print_status(f"Installing requirements from {requirements_file}...")

        # Upgrade pip with verbose output
        print_status("Upgrading pip...")
        pip_upgrade_result = subprocess.run([str(python_path), "-m", "pip", "install", "--upgrade", "pip"],
                      capture_output=True, text=True, check=True)
        if pip_upgrade_result.stdout:
            print(f"  {pip_upgrade_result.stdout.strip()}")

        # Count requirements for progress tracking
        with open(requirements_file, 'r') as f:
            requirements_lines = [line.strip() for line in f if line.strip() and not line.strip().startswith('#')]
            req_count = len(requirements_lines)

        print_status(f"Installing {req_count} requirements with verbose output...")

        # Install requirements with verbose output and progress
        result = subprocess.run([str(python_path), "-m", "pip", "install", "-v", "-r", requirements_file],
                              text=True)

        if result.returncode != 0:
            print_error(f"Failed to install requirements from {requirements_file}")
            print_error("Installation failed - check the output above for details")
            return False

        print_status(f"Requirements installed successfully in '{venv_name}'")
        return True
    except subprocess.CalledProcessError as e:
        print_error(f"Failed to install requirements: {e}")
        if hasattr(e, 'stderr') and e.stderr:
            print_error(f"Error details: {e.stderr}")
        return False

def install_package_development_mode(venv_name: str = "venv") -> bool:
    """Install the package in development mode."""
    python_path = get_venv_python(venv_name)

    try:
        print_status("Installing percell package in development mode...")
        print_status("This will install all dependencies from pyproject.toml...")

        # Install with verbose output
        result = subprocess.run([str(python_path), "-m", "pip", "install", "-v", "-e", "."],
                      text=True)

        if result.returncode != 0:
            print_error("Failed to install percell package in development mode")
            print_error("Installation failed - check the output above for details")
            return False

        print_status("Percell package installed in development mode successfully")
        return True
    except subprocess.CalledProcessError as e:
        print_error(f"Failed to install package: {e}")
        return False

def create_cellpose_venv() -> bool:
    """Create and configure the Cellpose virtual environment."""
    try:
        # Create Cellpose virtual environment
        if not create_virtual_environment("cellpose_venv"):
            return False
        
        # Install Cellpose requirements
        if not install_requirements("cellpose_venv", "percell/setup/requirements_cellpose.txt"):
            print_warning("Cellpose installation failed. This is optional and the main workflow will still work.")
            print_warning("You can install Cellpose manually later if needed for segmentation.")
            return False
        
        print_status("Cellpose virtual environment setup complete")
        return True
    except Exception as e:
        print_error(f"Failed to setup Cellpose environment: {e}")
        print_warning("Cellpose installation failed. This is optional and the main workflow will still work.")
        return False

def check_cellpose_availability() -> bool:
    """Check if Cellpose is available in the cellpose_venv."""
    cellpose_python = get_venv_python("cellpose_venv")
    
    try:
        result = subprocess.run([str(cellpose_python), "-c", "import cellpose; print('Cellpose available')"], 
                              capture_output=True, text=True)
        return result.returncode == 0
    except Exception:
        return False

def print_cellpose_guidance():
    """Print guidance about Cellpose installation (platform-aware)."""
    import sys
    from percell.utils.path_utils import get_venv_activate_path

    print("\n" + "="*80)
    print_warning("Cellpose Installation Guidance")
    print("="*80)
    print("\nCellpose is used for interactive cell segmentation.")
    print("If you need to perform cell segmentation, you can:")

    activate_cmd = str(get_venv_activate_path("cellpose_venv"))
    if sys.platform == 'win32':
        activate_cmd = activate_cmd.replace('/', '\\')

    print("\n1. Try installing Cellpose manually:")
<<<<<<< HEAD
    print("   source cellpose_venv/bin/activate")
    print("   pip install cellpose[gui]==4.0.7")
=======
    if sys.platform == 'win32':
        print(f"   {activate_cmd}")
    else:
        print(f"   source {activate_cmd}")
    print("   pip install cellpose[gui]==4.0.7")

>>>>>>> a43b0674
    print("\n2. Or use the --skip-cellpose flag to skip this step:")
    print("   python install.py --skip-cellpose")

    print("\n3. Or install Cellpose later when needed:")
    if sys.platform == 'win32':
        print(f"   {activate_cmd}")
    else:
        print(f"   source {activate_cmd}")
    print("   pip install -r percell/setup/requirements_cellpose.txt")
    print("="*60)

def detect_software_paths() -> Dict[str, str]:
    """Detect software paths for configuration using cross-platform utilities."""
    paths = {}

    # Use cross-platform ImageJ detection from path_utils
    from percell.utils.path_utils import get_imagej_executable

    imagej_exe = get_imagej_executable()
    if imagej_exe:
        paths["imagej_path"] = str(imagej_exe)
        print_status(f"Found ImageJ/Fiji at: {imagej_exe}")
    else:
        print_warning("ImageJ/Fiji not found in common locations")
        print_warning("Please install ImageJ/Fiji and set the path manually in config/config.json")
        paths["imagej_path"] = ""
    
    # Get Python path from main virtual environment
    main_python = get_venv_python("venv")
    if main_python.exists():
        paths["python_path"] = str(main_python)
        print_status(f"Found Python at: {main_python}")
    else:
        print_warning("Main Python virtual environment not found")
        paths["python_path"] = ""
    
    # Check for Cellpose in the cellpose_venv
    cellpose_python = get_venv_python("cellpose_venv")
    if cellpose_python.exists():
        paths["cellpose_path"] = str(cellpose_python)
        print_status(f"Found Cellpose Python at: {cellpose_python}")
        
        try:
            result = subprocess.run([str(cellpose_python), "-c", "import cellpose; print('Cellpose available')"], 
                                  capture_output=True, text=True)
            if result.returncode == 0:
                paths["cellpose_available"] = "true"
                print_status("Cellpose is available in cellpose_venv")
            else:
                paths["cellpose_available"] = "false"
                print_warning("Cellpose not available in cellpose_venv")
        except Exception:
            paths["cellpose_available"] = "false"
            print_warning("Could not verify Cellpose installation")
    else:
        print_warning("Cellpose virtual environment not found")
        paths["cellpose_path"] = ""
        paths["cellpose_available"] = "false"
    
    return paths

def create_config_file() -> bool:
    """Create or update the configuration file with detected paths.
    Writes to package config at percell/config/config.json only.
    """
    pkg_config_path = Path("percell/config/config.json")
    pkg_template_path = Path("percell/config/config.template.json")
    legacy_template_path = Path("config/config.template.json")

    try:
        # Load base config from existing file or template (prefer package template)
        if pkg_config_path.exists():
            with open(pkg_config_path, 'r') as f:
                base_config = json.load(f)
        elif pkg_template_path.exists():
            with open(pkg_template_path, 'r') as f:
                base_config = json.load(f)
        elif legacy_template_path.exists():
            with open(legacy_template_path, 'r') as f:
                base_config = json.load(f)
        else:
            print_error("No configuration template found to create config file")
            return False

        # Detect software paths
        detected_paths = detect_software_paths()
        
        # Update top-level required fields
        base_config["imagej_path"] = detected_paths.get("imagej_path", "")
        base_config["cellpose_path"] = detected_paths.get("cellpose_path", "")
        base_config["python_path"] = detected_paths.get("python_path", "")
        
        # Update directories section
        if "directories" not in base_config:
            base_config["directories"] = {}
        base_config["directories"].update(detected_paths)

        # Write package config only
        pkg_config_path.parent.mkdir(parents=True, exist_ok=True)
        with open(pkg_config_path, 'w') as f:
            json.dump(base_config, f, indent=2)
        print_status(f"Configuration file written to: {pkg_config_path}")

        return True
    except Exception as e:
        print_error(f"Failed to create configuration file: {e}")
        return False

def verify_installation(venv_name: str = "venv") -> bool:
    """Verify the installation by testing imports."""
    python_path = get_venv_python(venv_name)

    try:
        print_status("Verifying installation...")

        # Test basic imports
        test_imports = [
            ("numpy", "import numpy; print(f'NumPy {numpy.__version__}')"),
            ("pandas", "import pandas; print(f'Pandas {pandas.__version__}')"),
            ("napari", "import napari; print(f'Napari {napari.__version__}')"),
            ("percell", "import percell; print('Percell package imported successfully')")
        ]

        for import_name, import_statement in test_imports:
            print_status(f"Testing {import_name} import...")
            result = subprocess.run([str(python_path), "-c", import_statement],
                                  capture_output=True, text=True)
            if result.returncode != 0:
                print_error(f"Failed to import {import_name}")
                if result.stderr:
                    print_error(f"Error: {result.stderr.strip()}")
                return False
            else:
                if result.stdout:
                    print(f"  ✓ {result.stdout.strip()}")

        print_status("All imports verified successfully")

        # Test command-line tool
        print_status("Testing percell command-line tool...")
        result = subprocess.run([str(python_path), "-m", "percell.main.main", "--help"],
                              capture_output=True, text=True)
        if result.returncode == 0:
            print_status("Command-line tool verified successfully")
            print("  ✓ Percell CLI is working")
        else:
            print_warning("Command-line tool test failed")
            if result.stderr:
                print_warning(f"Error: {result.stderr.strip()}")

        return True
    except Exception as e:
        print_error(f"Verification failed: {e}")
        return False

def create_global_symlink() -> bool:
    """Create a global symbolic link for the percell command (Unix/Linux/macOS only)."""
    import sys

    # Skip on Windows - not applicable
    if sys.platform == 'win32':
        print_status("Skipping global symlink creation (not applicable on Windows)")
        print_status("On Windows, use: python -m percell.main.main")
        print_status("Or add the project directory to your PATH to use percell.bat")
        return True

    try:
        # Get the current directory (project root)
        project_root = Path.cwd()
        from percell.utils.path_utils import get_venv_scripts_dir
        venv_scripts = get_venv_scripts_dir("venv")
        venv_percell = project_root / venv_scripts / "percell"
        global_percell = Path("/usr/local/bin/percell")

        if not venv_percell.exists():
            print_error(f"Percell command not found in virtual environment: {venv_percell}")
            return False

        # Create the symbolic link
        if global_percell.exists():
            print_status("Removing existing global percell link")
            global_percell.unlink()

        print_status("Creating global symbolic link...")
        global_percell.symlink_to(venv_percell)
        print_status(f"Global percell command created at: {global_percell}")
        return True
    except PermissionError:
        print_warning("Permission denied creating global symlink. You may need to run with sudo.")
        print_warning("You can create the symlink manually:")
        print_warning(f"sudo ln -sf {venv_percell} /usr/local/bin/percell")
        return False
    except Exception as e:
        print_error(f"Failed to create global symlink: {e}")
        return False

def print_usage_instructions():
    """Print usage instructions (platform-aware)."""
    import sys
    from percell.utils.path_utils import get_venv_activate_path

    print("\n" + "="*80)
    print_status("Installation completed successfully!", Colors.BLUE)
    print("="*80)
    print("\nTo use Percell:")

    if sys.platform == 'win32':
        # Windows instructions
        print("\n1. Run directly with Python:")
        print("   python -m percell.main.main")
        print("\n2. Or use the batch wrapper:")
        print("   percell.bat")
        print("\n3. Or activate the virtual environment:")
        venv_activate = str(get_venv_activate_path("venv")).replace('/', '\\')
        print(f"   {venv_activate}")
        print("   python -m percell.main.main")
        print("\n4. For Cellpose operations, activate the Cellpose environment:")
        cellpose_activate = str(get_venv_activate_path("cellpose_venv")).replace('/', '\\')
        print(f"   {cellpose_activate}")
    else:
        # Unix/Linux/macOS instructions
        print("\n1. Global command (recommended):")
        print("   percell")
        print("\n2. Or activate the virtual environment:")
        print("   source venv/bin/activate")
        print("   percell")
        print("\n3. For Cellpose operations, activate the Cellpose environment:")
        print("   source cellpose_venv/bin/activate")
    print("\nFor more information, see the README.md file.")
    print("="*80)

def main():
    """Main installation function."""
    parser = argparse.ArgumentParser(description="Install Percell")
    parser.add_argument("--skip-cellpose", action="store_true",
                       help="Skip Cellpose virtual environment setup")
    parser.add_argument("--skip-config", action="store_true",
                       help="Skip configuration file creation")
    parser.add_argument("--force", action="store_true",
                       help="Force reinstallation even if environments exist")
    parser.add_argument("--verbose", "-v", action="store_true",
                       help="Enable verbose output during installation")

    args = parser.parse_args()
    
    print("Percell Installation Script")
    print("="*50)

    if args.verbose:
        print_status("Verbose mode enabled - showing detailed installation progress")
        print_status(f"Current working directory: {Path.cwd()}")
        print_status(f"Python executable: {sys.executable}")
        print("")

    # Check Python version
    if not check_python_version():
        sys.exit(1)
    
    # Create main virtual environment
    if args.force and Path("venv").exists():
        print_status("Removing existing venv (--force specified)")
        import shutil
        shutil.rmtree("venv")
    
    if not create_virtual_environment("venv"):
        sys.exit(1)
    
    # Install main requirements
    if not install_requirements("venv", "percell/setup/requirements.txt"):
        sys.exit(1)
    
    # Install package in development mode
    if not install_package_development_mode("venv"):
        sys.exit(1)
    
    # Create Cellpose virtual environment (optional)
    if not args.skip_cellpose:
        if args.force and Path("cellpose_venv").exists():
            print_status("Removing existing cellpose_venv (--force specified)")
            import shutil
            shutil.rmtree("cellpose_venv")
        
        if not create_cellpose_venv():
            print_cellpose_guidance()
    else:
        print_status("Skipping Cellpose installation as requested")
    
    # Create configuration file
    if not args.skip_config:
        if not create_config_file():
            print_warning("Configuration file creation failed, but installation continues")
    
    # Verify installation
    if not verify_installation("venv"):
        print_warning("Installation verification failed, but installation may still work")
    
    # Create global symlink
    if not create_global_symlink():
        print_warning("Global symlink creation failed, but you can still use percell from the venv")
    
    # Check Cellpose availability and provide guidance
    if not args.skip_cellpose and Path("cellpose_venv").exists():
        if not check_cellpose_availability():
            print_cellpose_guidance()
    
    # Print usage instructions
    print_usage_instructions()

if __name__ == "__main__":
    main() <|MERGE_RESOLUTION|>--- conflicted
+++ resolved
@@ -212,17 +212,12 @@
         activate_cmd = activate_cmd.replace('/', '\\')
 
     print("\n1. Try installing Cellpose manually:")
-<<<<<<< HEAD
-    print("   source cellpose_venv/bin/activate")
-    print("   pip install cellpose[gui]==4.0.7")
-=======
     if sys.platform == 'win32':
         print(f"   {activate_cmd}")
     else:
         print(f"   source {activate_cmd}")
     print("   pip install cellpose[gui]==4.0.7")
 
->>>>>>> a43b0674
     print("\n2. Or use the --skip-cellpose flag to skip this step:")
     print("   python install.py --skip-cellpose")
 
